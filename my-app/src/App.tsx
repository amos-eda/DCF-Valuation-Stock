--- conflicted
+++ resolved
@@ -1,9 +1,5 @@
-<<<<<<< HEAD
-import { useState, useEffect } from 'react';
-=======
 import { useEffect, useRef, useState } from 'react';
 import { format } from 'date-fns';
->>>>>>> 8b0ce3ba
 import './App.css';
 import TableRow from './components/TableRow';
 import EditDrawer from './components/EditDrawer';
@@ -80,20 +76,26 @@
   }, []);
 
   const openEdit = (idx: number) => {
-    setEditingIndex(idx);
-    setDrawerOpen(true);
+    if (idx >= 0) {
+      setEditingIndex(idx);
+      setDrawerOpen(true);
+    }
   };
 
   const addTicker = () => {
     setEditingIndex(null);
     setDrawerOpen(true);
+  };
+
+  const exportCsv = () => {
+    alert('Export as CSV');
   };
 
   const saveTicker = (t: Ticker) => {
     const list = tickers ? [...tickers] : [];
     if (editingIndex === null) {
       list.push({ ...t, edited: true });
-    } else {
+    } else if (editingIndex >= 0 && editingIndex < list.length) {
       list[editingIndex] = { ...t, edited: true };
     }
     setTickers(list);
@@ -102,13 +104,7 @@
 
   const cancelEdit = () => setDrawerOpen(false);
 
-<<<<<<< HEAD
-  const filtered = (tickers ?? []).filter((t) => {
-=======
-  const exportCsv = () => {
-    alert('Export as CSV');
-  };
-
+  // keyboard shortcuts
   useEffect(() => {
     const handler = (e: KeyboardEvent) => {
       if (e.key === '/' && document.activeElement !== searchRef.current) {
@@ -130,10 +126,9 @@
     };
     window.addEventListener('keydown', handler);
     return () => window.removeEventListener('keydown', handler);
-  }, [theme, setTheme, addTicker, exportCsv]);
-
-  const filtered = tickers.filter((t) => {
->>>>>>> 8b0ce3ba
+  }, [theme, setTheme]);
+
+  const filtered = (tickers ?? []).filter((t) => {
     const term = search.toLowerCase();
     const matchesSearch =
       t.symbol.toLowerCase().includes(term) || t.name.toLowerCase().includes(term);
@@ -142,35 +137,6 @@
   });
 
   return (
-<<<<<<< HEAD
-    <div className="app-container">
-      <div className="top-bar">
-        <h1>Stock Watchlist</h1>
-        <div className="controls">
-          <button onClick={addTicker}>Add Ticker</button>
-          <button onClick={() => alert('Export as CSV')}>Export CSV</button>
-          <input
-            type="date"
-            value={filterDate}
-            onChange={(e) => setFilterDate(e.target.value)}
-            aria-label="Price As-Of"
-          />
-          <input
-            type="text"
-            placeholder="Search"
-            value={search}
-            onChange={(e) => setSearch(e.target.value)}
-          />
-          <ModeToggle />
-        </div>
-      </div>
-      <KpiCards tickers={filtered} isLoading={loading} isError={error} />
-      {loading ? (
-        <p className="empty-state">Loading tickers...</p>
-      ) : error ? (
-        <p className="empty-state">Failed to load tickers.</p>
-      ) : filtered.length === 0 ? (
-=======
     <AppShell
       toolbar={
         <>
@@ -181,7 +147,7 @@
               Export CSV
             </Button>
             <Popover>
-              <PopoverTrigger>
+              <PopoverTrigger asChild>
                 <Button variant="outline" className="w-[150px] justify-start text-left font-normal">
                   {filterDate ? format(filterDate, 'yyyy-MM-dd') : 'Price As-Of'}
                 </Button>
@@ -203,8 +169,14 @@
         </>
       }
     >
-      {filtered.length === 0 ? (
->>>>>>> 8b0ce3ba
+      {/* KPI cards honor loading/error */}
+      <KpiCards tickers={filtered} isLoading={loading} isError={error} />
+
+      {loading ? (
+        <p className="empty-state">Loading tickers...</p>
+      ) : error ? (
+        <p className="empty-state">Failed to load tickers.</p>
+      ) : filtered.length === 0 ? (
         <p className="empty-state">No tickers yet. Click Add Ticker to begin.</p>
       ) : (
         <div className="table-wrapper">
@@ -222,13 +194,22 @@
               </tr>
             </thead>
             <tbody>
-              {filtered.map((t, idx) => (
-                <TableRow key={idx} ticker={t} onClick={() => openEdit(idx)} />
-              ))}
+              {filtered.map((t) => {
+                // ensure we edit the correct row from the original list even when filtered
+                const originalIndex = (tickers ?? []).indexOf(t);
+                return (
+                  <TableRow
+                    key={t.symbol}
+                    ticker={t}
+                    onClick={() => openEdit(originalIndex)}
+                  />
+                );
+              })}
             </tbody>
           </table>
         </div>
       )}
+
       {drawerOpen && tickers && (
         <EditDrawer
           initial={editingIndex === null ? emptyTicker : tickers[editingIndex]}
