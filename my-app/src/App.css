--- conflicted
+++ resolved
@@ -5,8 +5,8 @@
   background: hsl(var(--background));
   color: hsl(var(--foreground));
 }
-<<<<<<< HEAD
-
+
+/* Top Bar & Controls */
 .top-bar {
   display: flex;
   justify-content: space-between;
@@ -37,6 +37,7 @@
   border-radius: 4px;
 }
 
+/* KPI Cards */
 .kpi-container {
   display: flex;
   gap: 16px;
@@ -77,8 +78,7 @@
   color: var(--color-danger);
 }
 
-=======
->>>>>>> 8b0ce3ba
+/* Table */
 .table-wrapper {
   overflow: auto;
   flex: 1;
@@ -112,15 +112,14 @@
   background: hsl(var(--accent));
 }
 
-.symbol {
-  font-weight: bold;
-}
+.symbol { font-weight: bold; }
 
 .name {
   color: var(--color-secondary-text);
   font-size: 0.875rem;
 }
 
+/* Badges */
 .badge {
   display: inline-block;
   padding: 2px 8px;
@@ -154,16 +153,16 @@
   color: var(--color-soon-text);
 }
 
+/* Empty state */
 .empty-state {
   padding: 32px;
   text-align: center;
   color: var(--color-secondary-text);
 }
 
-.edited {
-  font-style: italic;
-}
-
+.edited { font-style: italic; }
+
+/* Drawer */
 .drawer {
   position: fixed;
   top: 0;
@@ -180,13 +179,9 @@
   z-index: 30;
 }
 
-.drawer.open {
-  transform: translateX(0);
-}
-
-.drawer h2 {
-  margin-top: 0;
-}
+.drawer.open { transform: translateX(0); }
+
+.drawer h2 { margin-top: 0; }
 
 .drawer label {
   display: block;
@@ -216,14 +211,7 @@
   border-radius: 4px;
 }
 
-.upside-positive {
-  color: var(--color-success);
-}
-
-.upside-negative {
-  color: var(--color-danger);
-}
-
-.upside-neutral {
-  color: var(--color-neutral);
-}+/* Upside colors */
+.upside-positive { color: var(--color-success); }
+.upside-negative { color: var(--color-danger); }
+.upside-neutral { color: var(--color-neutral); }